--- conflicted
+++ resolved
@@ -888,7 +888,43 @@
         XCTAssertEqual(session.viewVisits[0].errorEvents[0].error.message, "Modified error message")
     }
 
-<<<<<<< HEAD
+    func testDroppingEventsBeforeTheyGetSent() throws {
+        RUMFeature.instance = .mockByRecordingRUMEventMatchers(
+            directories: temporaryFeatureDirectories,
+            configuration: .mockWith(
+                resourceEventMapper: { _ in nil },
+                actionEventMapper: { event in
+                    return event.action.type == .applicationStart ? event : nil
+                },
+                errorEventMapper: { _ in nil }
+            )
+        )
+        defer { RUMFeature.instance = nil }
+
+        let monitor = RUMMonitor.initialize()
+
+        monitor.startView(viewController: mockView)
+        monitor.startResourceLoading(resourceKey: "/resource/1", url: .mockAny())
+        monitor.stopResourceLoading(resourceKey: "/resource/1", response: .mockAny())
+        monitor.addUserAction(type: .tap, name: .mockAny())
+        monitor.addError(message: .mockAny())
+
+        let rumEventMatchers = try RUMFeature.waitAndReturnRUMEventMatchers(count: 2)
+        let sessions = try RUMSessionMatcher.groupMatchersBySessions(rumEventMatchers)
+
+        XCTAssertEqual(sessions.count, 1, "All events should belong to a single RUM Session")
+        let session = sessions[0]
+
+        XCTAssertNotEqual(session.viewVisits[0].viewEvents.count, 0)
+        let lastEvent = session.viewVisits[0].viewEvents.last!
+        XCTAssertEqual(lastEvent.view.resource.count, 0, "resource.count should reflect all resource events being dropped.")
+        XCTAssertEqual(lastEvent.view.action.count, 1, "action.count should reflect all action events being dropped.")
+        XCTAssertEqual(lastEvent.view.error.count, 0, "error.count should reflect all error events being dropped.")
+        XCTAssertEqual(session.viewVisits[0].resourceEvents.count, 0)
+        XCTAssertEqual(session.viewVisits[0].actionEvents.count, 1)
+        XCTAssertEqual(session.viewVisits[0].errorEvents.count, 0)
+    }
+
     // MARK: - Integration with Crash Reporting
 
     func testGivenRegisteredCrashReporter_whenRUMViewEventIsSend_itIsUpdatedInCurrentCrashContext() throws {
@@ -939,46 +975,6 @@
             randomUserInfoAttributes
         )
     }
-=======
-    func testDroppingEventsBeforeTheyGetSent() throws {
-            RUMFeature.instance = .mockByRecordingRUMEventMatchers(
-                directories: temporaryFeatureDirectories,
-                configuration: .mockWith(
-                    eventMapper: .mockWith(
-                        errorEventMapper: { _ in nil },
-                        resourceEventMapper: { _ in nil },
-                        actionEventMapper: { event in
-                            return event.action.type == .applicationStart ? event : nil
-                        }
-                    )
-                )
-            )
-            defer { RUMFeature.instance = nil }
-
-            let monitor = RUMMonitor.initialize()
-
-            monitor.startView(viewController: mockView)
-            monitor.startResourceLoading(resourceKey: "/resource/1", url: .mockAny())
-            monitor.stopResourceLoading(resourceKey: "/resource/1", response: .mockAny())
-            monitor.addUserAction(type: .tap, name: .mockAny())
-            monitor.addError(message: .mockAny())
-
-            let rumEventMatchers = try RUMFeature.waitAndReturnRUMEventMatchers(count: 2)
-            let sessions = try RUMSessionMatcher.groupMatchersBySessions(rumEventMatchers)
-
-            XCTAssertEqual(sessions.count, 1, "All events should belong to a single RUM Session")
-            let session = sessions[0]
-
-            XCTAssertNotEqual(session.viewVisits[0].viewEvents.count, 0)
-            let lastEvent = session.viewVisits[0].viewEvents.last!
-            XCTAssertEqual(lastEvent.view.resource.count, 0, "resource.count should reflect all resource events being dropped.")
-            XCTAssertEqual(lastEvent.view.action.count, 1, "action.count should reflect all action events being dropped.")
-            XCTAssertEqual(lastEvent.view.error.count, 0, "error.count should reflect all error events being dropped.")
-            XCTAssertEqual(session.viewVisits[0].resourceEvents.count, 0)
-            XCTAssertEqual(session.viewVisits[0].actionEvents.count, 1)
-            XCTAssertEqual(session.viewVisits[0].errorEvents.count, 0)
-        }
->>>>>>> 0dd335b7
 
     // MARK: - Thread safety
 
