--- conflicted
+++ resolved
@@ -9,18 +9,11 @@
 		@sed "s|REMOTE_GIT_BRANCH|${GIT_BRANCH}|g" Cartfile.src > Cartfile
 		@rm -rf Carthage/
 		@echo "🧪 Run 'carthage update'"
-<<<<<<< HEAD
-		@carthage update --platform iOS
-		@echo "🧪 Check if expected frameworks exist in $(PWD)/Carthage/Build/iOS"
-		@[ -e "Carthage/Build/iOS/Datadog.framework" ] && echo "Datadog.framework - OK" || { echo "Datadog.framework - missing"; false; }
-		@[ -e "Carthage/Build/iOS/DatadogObjc.framework" ] && echo "DatadogObjc.framework - OK" || { echo "DatadogObjc.framework - missing"; false; }
-		@[ -e "Carthage/Build/iOS/Kronos.framework" ] && echo "Kronos.framework - OK" || { echo "Kronos.framework - missing"; false; }
-		@[ -e "Carthage/Build/iOS/Static/CrashReporter.framework" ] && echo "CrashReporter.framework - OK" || { echo "CrashReporter.framework - missing"; false; }
-=======
 		@carthage update --platform iOS --use-xcframeworks
 		@echo "🧪 Check if expected frameworks exist in $(PWD)/Carthage/Build/"
 		@[ -e "Carthage/Build/Datadog.xcframework" ] && echo "Datadog.xcframework - OK" || { echo "Datadog.xcframework - missing"; false; }
 		@[ -e "Carthage/Build/DatadogObjc.xcframework" ] && echo "DatadogObjc.xcframework - OK" || { echo "DatadogObjc.xcframework - missing"; false; }
+		@[ -e "Carthage/Build/DatadogCrashReporting.xcframework" ] && echo "DatadogCrashReporting.xcframework - OK" || { echo "DatadogCrashReporting.xcframework - missing"; false; }
 		@[ -e "Carthage/Build/Kronos.xcframework" ] && echo "Kronos.xcframework - OK" || { echo "Kronos.xcframework - missing"; false; }
->>>>>>> 0dd335b7
+		@[ -e "Carthage/Build/CrashReporter.xcframework" ] && echo "CrashReporter.xcframework - OK" || { echo "CrashReporter.xcframework - missing"; false; }
 		@echo "🧪 SUCCEEDED"