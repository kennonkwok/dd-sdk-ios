--- conflicted
+++ resolved
@@ -21,21 +21,16 @@
 export DD_SDK_TESTING_XCCONFIG_CI
 
 define DD_SDK_BASE_XCCONFIG
+// To enable Internal Monitoring APIs:
 SWIFT_ACTIVE_COMPILATION_CONDITIONS = DD_SDK_ENABLE_INTERNAL_MONITORING
 endef
 export DD_SDK_BASE_XCCONFIG
 
 dependencies:
 		@echo "⚙️  Installing dependencies..."
-<<<<<<< HEAD
-		@carthage bootstrap --platform iOS
-		@echo $$DD_SDK_BASE_XCCONFIG > xcconfigs/Base.local.xcconfig;
-=======
-		# NOTE: RUMM-1145 Bitrise Stacks don't have carthage v0.37 
-		# despite https://github.com/bitrise-io/bitrise.io/blob/master/system_reports/osx-xcode-12.4.x.log
 		@brew upgrade carthage
 		@carthage bootstrap --platform iOS --use-xcframeworks
->>>>>>> 0dd335b7
+		@echo $$DD_SDK_BASE_XCCONFIG > xcconfigs/Base.local.xcconfig;
 ifeq (${ci}, true)
 		@echo $$DD_SDK_TESTING_XCCONFIG_CI > xcconfigs/DatadogSDKTesting.local.xcconfig;
 		@brew list gh &>/dev/null || brew install gh
